--- conflicted
+++ resolved
@@ -25,20 +25,14 @@
 	"runtime"
 	"time"
 
-<<<<<<< HEAD
+	"go.temporal.io/temporal-proto/enums"
+
 	"github.com/temporalio/temporal/.gen/proto/persistenceblobs"
 	"github.com/temporalio/temporal/common/log"
 	"github.com/temporalio/temporal/common/log/tag"
 	"github.com/temporalio/temporal/common/metrics"
 	"github.com/temporalio/temporal/common/persistence"
 	"github.com/temporalio/temporal/service/worker/scanner/tasklist"
-=======
-	"github.com/uber/cadence/.gen/go/matching"
-	"github.com/uber/cadence/common/log"
-	"github.com/uber/cadence/common/log/tag"
-	"github.com/uber/cadence/common/metrics"
-	"github.com/uber/cadence/common/persistence"
->>>>>>> 3973b054
 )
 
 type (
@@ -100,7 +94,7 @@
 			if !ok { // Task list getTasks pump is shutdown
 				break dispatchLoop
 			}
-			task := newInternalTask(taskInfo, tr.tlMgr.completeTask, matching.TaskSourceDbBacklog, "", false)
+			task := newInternalTask(taskInfo, tr.tlMgr.completeTask, enums.TaskSourceDbBacklog, "", false)
 			for {
 				err := tr.tlMgr.DispatchTask(tr.cancelCtx, task)
 				if err == nil {
